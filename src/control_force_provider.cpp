--- conflicted
+++ resolved
@@ -22,9 +22,9 @@
   config_ = boost::make_shared<ryml::Tree>(ryml::parse_in_arena(to_csubstr(content)));
 }
 
-<<<<<<< HEAD
-ControlForceProvider::ControlForceProvider() : ROSNode("control_force_provider"), control_force_calculator_(nullptr), config_(loadConfig()) {
-  ryml::NodeRef config_root_node = config_.rootref();
+ControlForceProvider::ControlForceProvider() : ROSNode("control_force_provider") {
+  loadConfig();
+  ryml::NodeRef config_root_node = config_->rootref();
   std::string obstacle_type = getConfigValue<std::string>(config_root_node, "obstacle_type")[0];
   boost::shared_ptr<Obstacle> obstacle;
   // load obstacle
@@ -48,26 +48,6 @@
   } else
     throw ConfigError("Unknown calculator type '" + calculator_type + "'");
   // load visualizer
-=======
-ControlForceProvider::ControlForceProvider() : ROSNode("control_force_provider") {
-  loadConfig();
-  ryml::NodeRef config_root_node = config_->rootref();
-  try {
-    std::string obstacle_type = getConfigValue<std::string>(config_root_node, "obstacle_type")[0];
-    boost::shared_ptr<Obstacle> obstacle;
-    if (obstacle_type == "simulated") {
-      ryml::NodeRef config_node = getConfigValue<ryml::NodeRef>(config_root_node, "simulated_obstacle")[0];
-      obstacle = boost::static_pointer_cast<Obstacle>(boost::make_shared<SimulatedObstacle>(config_node));
-    }
-    std::string calculator_type = getConfigValue<std::string>(config_root_node, "algorithm")[0];
-    if (calculator_type == "pfm") {
-      ryml::NodeRef config_node = getConfigValue<ryml::NodeRef>(config_root_node, "pfm")[0];
-      control_force_calculator_ = boost::static_pointer_cast<ControlForceCalculator>(boost::make_shared<PotentialFieldMethod>(obstacle, config_node));
-    }
-  } catch (ConfigError& ex) {
-    ROS_ERROR_STREAM_NAMED("control_force_provider", "Exception: " << ex.what());
-  }
->>>>>>> d0fd4403
   if (config_root_node.has_child("visualize") && getConfigValue<bool>(config_root_node, "visualize")[0]) {
     visualizer_ = boost::make_shared<Visualizer>(node_handle_, control_force_calculator_);
   }
